---
name: Build Matrix of Binaries

'on':
  push:
    tags:
      - "v[0-9]+.[0-9]+.[0-9]+"
    branches:
      - main
      - build-*
  workflow_dispatch:

<<<<<<< HEAD
env:
    TARI_TARGET_NETWORK: nextnet
    TARI_NETWORK: nextnet
=======
env: 
    TARI_TARGET_NETWORK: esme
    TARI_NETWORK: esme
>>>>>>> 1f637d65

jobs:
    build:
        runs-on: ${{ matrix.platform }}
        strategy:
            matrix:
              include:
                #  - platform: 'ubuntu-20.04'
                #    args: ''
                  - platform: 'windows-2019'
                    # args: ''
                  - platform: 'macos-latest'
                    # args: '--verbose --target universal-apple-darwin'

                  
        steps:
            - uses: actions/checkout@v4
            - name: Setup Rust toolchain
              uses: dtolnay/rust-toolchain@stable
            - uses: Jimver/cuda-toolkit@v0.2.14
              if: startsWith(runner.os,'Windows')
              with:
                 method: network
                 sub-packages: '["nvcc", "cudart"]'
            - name: Install dependencies (macOS)
              if: startsWith(runner.os,'macOS')
              run: |
                   # openssl, cmake and autoconf already installed
                   brew install zip coreutils automake protobuf libtool
              
            - name: Install Windows dependencies
              if: startsWith(runner.os,'Windows')
              run: |
                   #  vcpkg.exe install sqlite3:x64-windows zlib:x64-windows
                   # Bug in choco - need to install each package individually
                   choco upgrade llvm -y
                   choco upgrade protoc -y
                   choco upgrade opencl-intel-cpu-runtime -y

            - name: build opencl (windows)
              if: startsWith(runner.os,'Windows')
              run: |
                cargo build --release --features "opencl3" --bin xtrgpuminer
            - uses: actions/upload-artifact@v4
              if: startsWith(runner.os,'Windows')
              with:
                name: xtr_miner_opencl_windows
                path: target/release/xtrgpuminer.exe

            - name: build cuda (windows)
              if: startsWith(runner.os,'Windows')
              run: |
                  cargo build --release --features "nvidia" --bin xtrgpuminer
            - uses: actions/upload-artifact@v4
              if: startsWith(runner.os,'Windows')
              with:
                  name: xtr_miner_cuda_windows
                  path: target/release/xtrgpuminer.exe    


            - name: build opencl (macos)
              if: startsWith(runner.os,'macOs')
              run: |
                    cargo build --release --features "opencl3" --bin xtrgpuminer
            - uses: actions/upload-artifact@v4
              if: startsWith(runner.os,'macOs')
              with:
                    name: xtr_miner_opencl_macos
                    path: target/release/xtrgpuminer       

    create-release:
      runs-on: ubuntu-latest
      needs: build
      if: ${{ startsWith(github.ref, 'refs/tags/v') }}
      steps:
        - name: Download binaries
          uses: actions/download-artifact@v4
        - name: Create release
          uses: ncipollo/release-action@v1
          with:
            artifacts: "xtr_*/**/*"
            token: ${{ secrets.GITHUB_TOKEN }}
            prerelease: true
            draft: true<|MERGE_RESOLUTION|>--- conflicted
+++ resolved
@@ -10,15 +10,9 @@
       - build-*
   workflow_dispatch:
 
-<<<<<<< HEAD
 env:
     TARI_TARGET_NETWORK: nextnet
     TARI_NETWORK: nextnet
-=======
-env: 
-    TARI_TARGET_NETWORK: esme
-    TARI_NETWORK: esme
->>>>>>> 1f637d65
 
 jobs:
     build:
