--- conflicted
+++ resolved
@@ -8,20 +8,13 @@
 tari_core = { git = "https://github.com/tari-project/tari", tag = "v1.3.0-pre.0", default-features = false, features = [
     "transactions",
 ] }
-<<<<<<< HEAD
+
 minotari_app_grpc = { git = "http://github.com/tari-project/tari", tag = "v1.3.0-pre.0" }
 tari_common_types = { git = "http://github.com/tari-project/tari", tag = "v1.3.0-pre.0" }
 tari_common = { git = "http://github.com/tari-project/tari", tag = "v1.3.0-pre.0" }
 tari_script = { git = "http://github.com/tari-project/tari", tag = "v1.3.0-pre.0" }
 tari_key_manager = { git = "http://github.com/tari-project/tari", tag = "v1.3.0-pre.0" }
-=======
-minotari_app_grpc = { git = "http://github.com/tari-project/tari", tag = "v1.2.0-pre.0" }
-tari_common_types = { git = "http://github.com/tari-project/tari", tag = "v1.2.0-pre.0" }
-tari_common = { git = "http://github.com/tari-project/tari", tag = "v1.2.0-pre.0" }
-tari_script = { git = "http://github.com/tari-project/tari", tag = "v1.2.0-pre.0" }
-tari_key_manager = { git = "http://github.com/tari-project/tari", tag = "v1.2.0-pre.0" }
-tari_shutdown = { git = "https://github.com/tari-project/tari.git", tag = "v1.2.0-pre.0" }
->>>>>>> fab4e7be
+tari_shutdown = { git = "https://github.com/tari-project/tari.git", tag = "v1.3.0-pre.0" }
 tari_crypto = { version = "0.20.3", features = ["borsh"] }
 tari_utilities = "0.7"
 serde = { version = "1.0.130", features = ["derive"] }
