use std::{
    io::Read,
    ptr,
    sync::{Arc, RwLock},
};

use anyhow::Error;
use opencl3::{
    command_queue::{CommandQueue, CL_QUEUE_PROFILING_ENABLE},
    context::Context,
    device::{Device, CL_DEVICE_TYPE_GPU},
    kernel::{ExecuteKernel, Kernel},
    memory::{Buffer, CL_MEM_READ_ONLY, CL_MEM_WRITE_ONLY},
    platform::{get_platforms, Platform},
    program::Program,
    types::{cl_ulong, CL_TRUE},
};
use crate::{context_impl::ContextImpl, engine_impl::EngineImpl, function_impl::FunctionImpl};
use log::{error, info, warn};

const LOG_TARGET: &str = "tari::universe::gpu_miner";//TODO set log target

pub struct OpenClEngineInner {
    platforms: Vec<Platform>,
}

#[derive(Clone)]
pub struct OpenClEngine {
    inner: Arc<RwLock<OpenClEngineInner>>,
}

impl OpenClEngine {
    pub fn new() -> Self {
        OpenClEngine {
            inner: Arc::new(RwLock::new(OpenClEngineInner { platforms: vec![] })),
        }
    }
}

impl EngineImpl for OpenClEngine {
    type Context = OpenClContext;
    type Function = OpenClFunction;

    fn init(&mut self) -> Result<(), anyhow::Error> {
<<<<<<< HEAD
        dbg!("init");
        info!(target: LOG_TARGET, "OpenClEngine: init engine");
=======
>>>>>>> 80e46671
        let platforms = get_platforms()?;
        let mut lock = self.inner.write().unwrap();
        lock.platforms = platforms;
        Ok(())
    }
    
    fn num_devices(&self) -> Result<u32, anyhow::Error> {
<<<<<<< HEAD
        dbg!("num_devices");
        info!(target: LOG_TARGET, "OpenClEngine: num_devices");
=======
>>>>>>> 80e46671
        let mut total_devices = 0;
        let lock = self.inner.read().unwrap();
        for platform in lock.platforms.iter() {
            let devices = platform.get_devices(CL_DEVICE_TYPE_GPU)?;
            info!(target: LOG_TARGET, "OpenClEngine: platform name: {}", platform.name()?);
            println!("Platform: {}", platform.name()?);
            info!(target: LOG_TARGET, "OpenClEngine: devices:");
            println!("Devices: ");
            for device in devices {
                let dev = Device::new(device);
                info!(target: LOG_TARGET, "Device: {}", dev.name()?);
                println!("Device: {}", dev.name()?);
                total_devices += 1;
            }
        }
        Ok(total_devices)
    }

    fn create_context(&self, device_index: u32) -> Result<Self::Context, anyhow::Error> {
<<<<<<< HEAD
        dbg!("context");
        info!(target: LOG_TARGET, "OpenClEngine: create context");
=======
>>>>>>> 80e46671
        let lock = self.inner.write().unwrap();
        let mut devices = vec![];
        for platform in lock.platforms.iter() {
            devices.extend_from_slice(&platform.get_devices(CL_DEVICE_TYPE_GPU)?);
        }
        let device = devices[device_index as usize];
        let context = Context::from_device(&Device::new(device))?;
        Ok(OpenClContext::new(context))
    }
    
    fn create_main_function(&self, context: &Self::Context) -> Result<Self::Function, anyhow::Error> {
<<<<<<< HEAD
        dbg!("create function");
        info!(target: LOG_TARGET, "OpenClEngine: create function");
=======
>>>>>>> 80e46671
        let program = create_program_from_source(&context.context).unwrap();
        Ok(OpenClFunction { program })
    }

    fn mine(
        &self,
        function: &Self::Function,
        context: &Self::Context,
        data: &[u64],
        min_difficulty: u64,
        nonce_start: u64,
        num_iterations: u32,
        block_size: u32,
        grid_size: u32,
    ) -> Result<(Option<u64>, u32, u64), Error> {
        // TODO: put in multiple threads
        info!(target: LOG_TARGET, "OpenClEngine: mine");
        
        let kernels = vec![Kernel::create(&function.program, "sha3").expect("bad kernel")];

        //  let queue = CommandQueue::create_default_with_properties(
        //     &context.context,
        //     CL_QUEUE_OUT_OF_ORDER_EXEC_MODE_ENABLE,
        //     0
        // )?;
        unsafe {
            let queue = CommandQueue::create_default(&context.context, CL_QUEUE_PROFILING_ENABLE)
                .expect("could not create command queue");

            let batch_size = 1 << 19; // According to tests, but we can try work this out
            let global_dimensions = [batch_size as usize];
            let max_workgroups = Device::new(context.context.devices()[0]).max_work_group_size().unwrap();
            // dbg!(max_compute);
            // let max_work_items = queue.max_work_item_dimensions();
            // dbg!(max_work_items);
            // dbg!("here");
            let mut buffer =
                Buffer::<cl_ulong>::create(&context.context, CL_MEM_READ_ONLY, data.len(), ptr::null_mut())?;
            queue.enqueue_write_buffer(&mut buffer, CL_TRUE, 0, data, &[])?;
            let output_buffer = Buffer::<cl_ulong>::create(&context.context, CL_MEM_WRITE_ONLY, 2, ptr::null_mut())?;
            // dbg!(block_size);
            // dbg!(grid_size);
            for kernel in kernels {
                ExecuteKernel::new(&kernel)
            .set_arg(&buffer)
            .set_arg(&nonce_start)
            .set_arg(&min_difficulty)
            .set_arg(&num_iterations)
            .set_arg(&output_buffer)

            .set_global_work_size((grid_size * block_size) as usize)
            // .set_local_work_size(max_workgroups)
            // .set_wait_event(&y_write_event)
            .enqueue_nd_range(&queue).expect("culd not queue");

                // TODO: find out better workdim
                // queue.enqueue_nd_range_kernel(kernel.get(), 1, 0 as *const usize, global_dimensions.as_ptr(), 0 as
                // *const usize, &[]).expect("could not execute");
            }
            queue.finish()?;
            let mut output = vec![0u64, 0u64];
            queue.enqueue_read_buffer(&output_buffer, CL_TRUE, 0, output.as_mut_slice(), &[])?;
            if output[0] > 0 {
                return Ok((
                    Some(output[0]),
                    grid_size * block_size * num_iterations,
                    u64::MAX / output[1],
                ));
            }
            return Ok((None, grid_size * block_size * num_iterations, u64::MAX / output[1]));
        }
        Ok((None, grid_size * block_size * num_iterations, 0))
    }
}
fn create_program_from_source(context: &Context) -> Option<Program> {
    let opencl_code = include_str!("./opencl_sha3.cl");
    info!(target: LOG_TARGET, "OpenClEngine: create program from source. Opencl code: {}", &opencl_code);
    // Load the program from file.
    let mut program = match Program::create_from_source(&context, &opencl_code) {
        Ok(program) => {
            info!(target: LOG_TARGET, "OpenClEngine: program created successfully");
            program
        } 
        Err(error) => {
            error!(target: LOG_TARGET, "OpenClEngine: program creating error : {}", error);
            println!("Programing creating error : {}", error);
            unimplemented!("");
        },
    };
    
    // Build the program.
    match program.build(context.devices(), "") {
        Ok(_) =>{
            info!(target: LOG_TARGET, "OpenClEngine: program built successfully");
            Some(program)
        } 
        Err(error) => {
            error!(target: LOG_TARGET, "OpenClEngine: program building error : {}", error);
            println!("Program building error : {}", error);
            for device_id in context.devices() {
                match program.get_build_log(*device_id) {
                    Ok(log) => {
                        info!(target: LOG_TARGET, "OpenClEngine: program log {}", log);
                        println!("{}", log)
                    }
                    Err(error) => {
                        error!(target: LOG_TARGET, "OpenClEngine: error getting the build log : {}", error);
                        println!("Error getting the build log : {}", error)
                    } 
                };
            }
            None
        },
    }
}

pub struct OpenClContext {
    context: Context,
}

impl OpenClContext {
    pub fn new(context: Context) -> Self {
        OpenClContext { context }
    }
}

impl ContextImpl for OpenClContext {}

pub struct OpenClFunction {
    program: Program,
}
impl FunctionImpl for OpenClFunction {
    fn suggested_launch_configuration(&self) -> Result<(u32, u32), anyhow::Error> {
        Ok((1000, 1000))
    }
}<|MERGE_RESOLUTION|>--- conflicted
+++ resolved
@@ -42,11 +42,7 @@
     type Function = OpenClFunction;
 
     fn init(&mut self) -> Result<(), anyhow::Error> {
-<<<<<<< HEAD
-        dbg!("init");
         info!(target: LOG_TARGET, "OpenClEngine: init engine");
-=======
->>>>>>> 80e46671
         let platforms = get_platforms()?;
         let mut lock = self.inner.write().unwrap();
         lock.platforms = platforms;
@@ -54,11 +50,7 @@
     }
     
     fn num_devices(&self) -> Result<u32, anyhow::Error> {
-<<<<<<< HEAD
-        dbg!("num_devices");
         info!(target: LOG_TARGET, "OpenClEngine: num_devices");
-=======
->>>>>>> 80e46671
         let mut total_devices = 0;
         let lock = self.inner.read().unwrap();
         for platform in lock.platforms.iter() {
@@ -78,11 +70,7 @@
     }
 
     fn create_context(&self, device_index: u32) -> Result<Self::Context, anyhow::Error> {
-<<<<<<< HEAD
-        dbg!("context");
         info!(target: LOG_TARGET, "OpenClEngine: create context");
-=======
->>>>>>> 80e46671
         let lock = self.inner.write().unwrap();
         let mut devices = vec![];
         for platform in lock.platforms.iter() {
@@ -94,11 +82,7 @@
     }
     
     fn create_main_function(&self, context: &Self::Context) -> Result<Self::Function, anyhow::Error> {
-<<<<<<< HEAD
-        dbg!("create function");
         info!(target: LOG_TARGET, "OpenClEngine: create function");
-=======
->>>>>>> 80e46671
         let program = create_program_from_source(&context.context).unwrap();
         Ok(OpenClFunction { program })
     }
