--- conflicted
+++ resolved
@@ -55,19 +55,7 @@
     }
     
     async fn get_new_block(&mut self, _template: NewBlockTemplate) -> Result<NewBlockResult, Error> {
-<<<<<<< HEAD
         info!(target: LOG_TARGET, "P2poolClientWrapper: getting new block");
-        let response = self
-        .client
-        .get_new_block(GetNewBlockRequest::default())
-        .await?
-        .into_inner();
-    Ok(NewBlockResult {
-        result: response.block.ok_or(anyhow!("missing block response"))?,
-        target_difficulty: response.target_difficulty,
-    })
-}
-=======
         let pow_algo = PowAlgo{
             pow_algo: PowAlgos::Sha3x.into(),
         };
@@ -81,7 +69,6 @@
             target_difficulty: response.target_difficulty,
         })
     }
->>>>>>> 80e46671
 
 async fn submit_block(&mut self, block: Block) -> Result<(), Error> {
         info!(target: LOG_TARGET, "P2poolClientWrapper: submitting block");
