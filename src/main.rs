--- conflicted
+++ resolved
@@ -44,11 +44,8 @@
     stats_store::StatsStore,
     tari_coinbase::generate_coinbase,
 };
-<<<<<<< HEAD
 
 use tari_core::transactions::transaction_components::CoinBaseExtra;
-=======
->>>>>>> f002ceaa
 
 mod config_file;
 mod context_impl;
@@ -65,22 +62,18 @@
 mod stats_store;
 mod tari_coinbase;
 
-<<<<<<< HEAD
 #[tokio::main]
 async fn main() {
     match main_inner().await {
         Ok(()) => {},
-=======
 const LOG_TARGET: &str = "tari::gpuminer";
 
-#[tokio::main]
 async fn main() {
     match main_inner().await {
         Ok(()) => {
             info!(target: LOG_TARGET, "Starting gpu_miner successfully");
             std::process::exit(0);
         },
->>>>>>> f002ceaa
         Err(err) => {
             eprintln!("Error: {:#?}", err);
             std::process::exit(1);
@@ -124,11 +117,9 @@
     #[arg(long, alias = "gpu-usage")]
     gpu_percentage: Option<u16>,
 
-<<<<<<< HEAD
     /// grid_size for the gpu
     #[arg(long, alias = "grid-size")]
     grid_size: Option<u32>,
-=======
     /// Coinbase extra data
     #[arg(long)]
     coinbase_extra: Option<String>,
@@ -144,7 +135,6 @@
     /// (Optional) log dir
     #[arg(short = 'd', long, alias = "detect")]
     detect: Option<bool>,
->>>>>>> f002ceaa
 }
 
 async fn main_inner() -> Result<(), anyhow::Error> {
@@ -165,14 +155,10 @@
         path.push("config.json");
         path
     })) {
-<<<<<<< HEAD
-        Ok(config) => config,
-=======
         Ok(config) => {
             info!(target: LOG_TARGET, "Config file loaded successfully");
             config
         },
->>>>>>> f002ceaa
         Err(err) => {
             eprintln!("Error loading config file: {}. Creating new one", err);
             let default = ConfigFile::default();
@@ -206,13 +192,10 @@
     if let Some(percentage) = cli.gpu_percentage {
         config.gpu_percentage = percentage;
     }
-<<<<<<< HEAD
     if let Some(gridSize) = cli.grid_size {
         config.grid_size = gridSize;
-=======
     if let Some(coinbase_extra) = cli.coinbase_extra {
         config.coinbase_extra = coinbase_extra;
->>>>>>> f002ceaa
     }
 
     let submit = true;
@@ -232,10 +215,7 @@
         let http_server_config = Config::new(config.http_server_port);
         info!(target: LOG_TARGET, "HTTP server runs on port: {}", &http_server_config.port);
         let http_server = HttpServer::new(shutdown.to_signal(), http_server_config, stats_store.clone());
-<<<<<<< HEAD
-=======
         info!(target: LOG_TARGET, "HTTP server enabled");
->>>>>>> f002ceaa
         tokio::spawn(async move {
             if let Err(error) = http_server.start().await {
                 println!("Failed to start HTTP server: {error:?}");
@@ -306,7 +286,6 @@
 
     let gpu_function = gpu_engine.get_main_function(&context)?;
 
-<<<<<<< HEAD
     //let (mut grid_size, block_size) = gpu_function
     //    .suggested_launch_configuration()
     //    .context("get suggest config")?;
@@ -314,14 +293,12 @@
     let (grid_size, block_size) = (config.grid_size, 896);
     //grid_size =
     //    (grid_size as f64 / 1000f64 * cmp::max(cmp::min(100, config.gpu_percentage as usize), 1) as f64).round() as u32;
-=======
     let (mut grid_size, block_size) = gpu_function
         .suggested_launch_configuration()
         .context("get suggest config")?;
     // let (grid_size, block_size) = (23, 50);
     grid_size = (grid_size as f64 / 1000f64 * cmp::max(cmp::min(1000, config.gpu_percentage as usize), 1) as f64)
         .round() as u32;
->>>>>>> f002ceaa
 
     let output = vec![0u64; 5];
     // let mut output_buf = output.as_slice().as_dbuf()?;
@@ -342,11 +319,8 @@
         let mut mining_hash: FixedHash;
         match runtime.block_on(async move { get_template(clone_config, clone_node_client, rounds, benchmark).await }) {
             Ok((res_target_difficulty, res_block, res_header, res_mining_hash)) => {
-<<<<<<< HEAD
-=======
                 info!(target: LOG_TARGET, "Getting next block...");
                 println!("Getting next block...{}", res_header.height);
->>>>>>> f002ceaa
                 target_difficulty = res_target_difficulty;
                 block = res_block;
                 header = res_header;
@@ -417,8 +391,6 @@
                         target_difficulty.to_formatted_string(&Locale::en),
                         hash_rate.to_formatted_string(&Locale::en)
                     );
-<<<<<<< HEAD
-=======
                     info!(target: LOG_TARGET,                         
                     "[THREAD:{}] total {:} grid: {} max_diff: {}, target: {} hashes/sec: {}",
                     thread_index,
@@ -427,7 +399,6 @@
                     max_diff.to_formatted_string(&Locale::en),
                     target_difficulty.to_formatted_string(&Locale::en),
                     hash_rate.to_formatted_string(&Locale::en));
->>>>>>> f002ceaa
                 }
             }
             if nonce.is_some() {
@@ -483,10 +454,7 @@
 
     // p2pool enabled
     if config.p2pool_enabled {
-<<<<<<< HEAD
-=======
         info!(target: LOG_TARGET, "p2pool enabled");
->>>>>>> f002ceaa
         let block_result = lock.get_new_block(NewBlockTemplate::default()).await?;
         let block = block_result.result.block.unwrap();
         let mut header: BlockHeader = block
@@ -496,15 +464,12 @@
             .try_into()
             .map_err(|s: String| anyhow!(s))?;
         let mining_hash = header.mining_hash().clone();
-<<<<<<< HEAD
-=======
         info!(target: LOG_TARGET,
             "block result target difficulty: {}, block timestamp: {}, mining_hash: {}",
             block_result.target_difficulty.to_string(),
             block.clone().header.unwrap().timestamp.to_string(),
             header.mining_hash().clone().to_string()
         );
->>>>>>> f002ceaa
         return Ok((block_result.target_difficulty, block, header, mining_hash));
     }
 
