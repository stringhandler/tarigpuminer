use std::sync::Arc;

use axum::{routing::get, Router};
use log::{error, info};
use tari_shutdown::ShutdownSignal;
use thiserror::Error;
use tokio::io;

use crate::{
    http::{
        config,
        handlers::{health, stats, version},
    },
    stats_store::StatsStore,
};

<<<<<<< HEAD
const LOG_TARGET: &str = "tari::gpuminer::httpserver";
=======
use log::info;
const LOG_TARGET: &str = "tari::gpuminer::server";
>>>>>>> 9ef81d59

/// An HTTP server that provides stats and other useful information.
pub struct HttpServer {
    shutdown_signal: ShutdownSignal,
    config: config::Config,
    stats_store: Arc<StatsStore>,
}

#[derive(Error, Debug)]
pub enum Error {
    #[error("I/O error: {0}")]
    IO(#[from] io::Error),
}

#[derive(Clone)]
pub struct AppState {
    pub stats_store: Arc<StatsStore>,
}

impl HttpServer {
    pub fn new(shutdown_signal: ShutdownSignal, config: config::Config, stats_store: Arc<StatsStore>) -> Self {
        Self {
            shutdown_signal,
            config,
            stats_store,
        }
    }

    pub fn routes(&self) -> Router {
        Router::new()
            .route("/health", get(health::handle_health))
            .route("/version", get(version::handle_version))
            .route("/stats", get(stats::handle_get_stats))
            .with_state(AppState {
                stats_store: self.stats_store.clone(),
            })
    }

    /// Starts the http server on the port passed in ['HttpServer::new']
    pub async fn start(&self) -> Result<(), Error> {
        info!(target: LOG_TARGET, "Http: starts the http server on the port {:?}", self.config.port);
        let router = self.routes();
        let listener = tokio::net::TcpListener::bind(format!("127.0.0.1:{}", self.config.port))
            .await
            .map_err(Error::IO)?;
        println!("Starting HTTP server at http://127.0.0.1:{}", self.config.port);
<<<<<<< HEAD
        info!(target: LOG_TARGET, "Http local listener address {:?}", listener.local_addr());
=======
        println!("Starting HTTP listener address {:?}", listener.local_addr());
        info!(target: LOG_TARGET, "Starting HTTP listener address {:?}", listener.local_addr());
>>>>>>> 9ef81d59
        axum::serve(listener, router)
            .with_graceful_shutdown(self.shutdown_signal.clone())
            .await
            .map_err(Error::IO)?;
        println!("HTTP server stopped!");
        info!(target: LOG_TARGET, "HTTP server stopped!");
        Ok(())
    }
}<|MERGE_RESOLUTION|>--- conflicted
+++ resolved
@@ -14,12 +14,8 @@
     stats_store::StatsStore,
 };
 
-<<<<<<< HEAD
-const LOG_TARGET: &str = "tari::gpuminer::httpserver";
-=======
 use log::info;
 const LOG_TARGET: &str = "tari::gpuminer::server";
->>>>>>> 9ef81d59
 
 /// An HTTP server that provides stats and other useful information.
 pub struct HttpServer {
@@ -66,12 +62,8 @@
             .await
             .map_err(Error::IO)?;
         println!("Starting HTTP server at http://127.0.0.1:{}", self.config.port);
-<<<<<<< HEAD
-        info!(target: LOG_TARGET, "Http local listener address {:?}", listener.local_addr());
-=======
         println!("Starting HTTP listener address {:?}", listener.local_addr());
         info!(target: LOG_TARGET, "Starting HTTP listener address {:?}", listener.local_addr());
->>>>>>> 9ef81d59
         axum::serve(listener, router)
             .with_graceful_shutdown(self.shutdown_signal.clone())
             .await
