--- conflicted
+++ resolved
@@ -1,33 +1,19 @@
-<<<<<<< HEAD
-=======
 use rand::rngs::OsRng;
->>>>>>> 1b9738c1
 use tari_common_types::tari_address::TariAddress;
 use tari_core::{
     self,
     consensus::ConsensusConstants,
-<<<<<<< HEAD
-    transactions::{
-        key_manager::{MemoryDbKeyManager, TariKeyId},
-=======
     one_sided::{
         diffie_hellman_stealth_domain_hasher,
         shared_secret_to_output_encryption_key,
         shared_secret_to_output_spending_key,
     },
     transactions::{
->>>>>>> 1b9738c1
         tari_amount::MicroMinotari,
         transaction_components::{
             encrypted_data::PaymentId,
             CoinBaseExtra,
             RangeProofType,
-<<<<<<< HEAD
-            TransactionKernel,
-            TransactionOutput,
-        },
-        CoinbaseBuildError,
-=======
             Transaction,
             TransactionKernel,
             TransactionOutput,
@@ -36,7 +22,6 @@
         transaction_key_manager::{MemoryDbKeyManager, TariKeyId},
         CoinbaseBuildError,
         CoinbaseBuilder,
->>>>>>> 1b9738c1
     },
 };
 
